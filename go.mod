module github.com/see-why/Crawler

go 1.24.3

<<<<<<< HEAD
require (
	github.com/PuerkitoBio/goquery v1.10.3
	github.com/andybalholm/cascadia v1.3.3
	golang.org/x/net v0.39.0
=======
require golang.org/x/net v0.43.0

require (
	github.com/fogleman/gg v1.3.0
	github.com/golang/freetype v0.0.0-20170609003504-e2365dfdc4a0
	golang.org/x/image v0.30.0
	github.com/PuerkitoBio/goquery v1.10.3
	github.com/andybalholm/cascadia v1.3.3
>>>>>>> 08146153
)<|MERGE_RESOLUTION|>--- conflicted
+++ resolved
@@ -2,12 +2,6 @@
 
 go 1.24.3
 
-<<<<<<< HEAD
-require (
-	github.com/PuerkitoBio/goquery v1.10.3
-	github.com/andybalholm/cascadia v1.3.3
-	golang.org/x/net v0.39.0
-=======
 require golang.org/x/net v0.43.0
 
 require (
@@ -16,5 +10,4 @@
 	golang.org/x/image v0.30.0
 	github.com/PuerkitoBio/goquery v1.10.3
 	github.com/andybalholm/cascadia v1.3.3
->>>>>>> 08146153
 )